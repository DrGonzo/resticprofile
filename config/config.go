--- conflicted
+++ resolved
@@ -39,20 +39,8 @@
 // For that matter, viper creates a slice of maps instead of a map for the other configuration file formats
 // This configOptionHCL deals with the slice to merge it into a single map
 var (
-<<<<<<< HEAD
-	configOption = viper.DecodeHook(mapstructure.ComposeDecodeHookFunc(
-		mapstructure.StringToTimeDurationHookFunc(),
-		// mapstructure.StringToSliceHookFunc(","),
-	))
-	configOptionHCL = viper.DecodeHook(mapstructure.ComposeDecodeHookFunc(
-		sliceOfMapsToMapHookFunc(),
-		mapstructure.StringToTimeDurationHookFunc(),
-		// mapstructure.StringToSliceHookFunc(","),
-	))
-=======
 	configOption    = viper.DecodeHook(nil)
 	configOptionHCL = viper.DecodeHook(sliceOfMapsToMapHookFunc())
->>>>>>> 3183207e
 )
 
 // newConfig instantiate a new Config object
